--- conflicted
+++ resolved
@@ -27,19 +27,12 @@
     ClientBuilder::new()
         .use_native_tls()
         .connect_timeout(Duration::from_secs(1))
-<<<<<<< HEAD
-=======
         .timeout(Duration::from_secs(90))
->>>>>>> bb730526
         // https://github.com/seanmonstar/reqwest/issues/2021
         .pool_max_idle_per_host(0)
 }
 fn timeout_builder() -> ClientBuilder {
-<<<<<<< HEAD
     default_builder().timeout(Duration::from_secs(1))
-=======
-    default_builder().timeout(Duration::from_secs(2))
->>>>>>> bb730526
 }
 
 fn build_url(
